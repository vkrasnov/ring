--- conflicted
+++ resolved
@@ -127,96 +127,22 @@
 OPENSSL_COMPILE_ASSERT(sizeof(BN_ULONG) * BN_MONT_CTX_N0_LIMBS ==
                        sizeof(uint64_t), BN_MONT_CTX_set_64_bit_mismatch);
 
-int GFp_BN_from_montgomery_word(BIGNUM *ret, BIGNUM *r, const BIGNUM *n,
-                                const BN_ULONG n0_[BN_MONT_CTX_N0_LIMBS]) {
-  assert(ret != r);
-
-<<<<<<< HEAD
-  int nl = n->top;
-  if (nl == 0) {
-    ret->top = 0;
-    return 1;
-  }
-
-  int max = (2 * nl);  // carry is stored separately
-  if (!GFp_bn_wexpand(r, max)) {
-    return 0;
-  }
-
-  BN_ULONG *np = n->d;
-  BN_ULONG *rp = r->d;
-
-  // Clear the top words of T.
-  if (max > r->top) {
-    memset(&rp[r->top], 0, (max - r->top) * sizeof(BN_ULONG));
-  }
-
-  r->top = max;
-  BN_ULONG n0 = n0_[0];
-
-=======
-  CRYPTO_MUTEX_lock_write(lock);
-  ctx = *pmont;
-  if (ctx) {
-    goto out;
-  }
-
-  ctx = BN_MONT_CTX_new();
-  if (ctx == NULL) {
-    goto out;
-  }
-  if (!BN_MONT_CTX_set(ctx, mod, bn_ctx)) {
-    BN_MONT_CTX_free(ctx);
-    ctx = NULL;
-    goto out;
-  }
-  *pmont = ctx;
-
-out:
-  CRYPTO_MUTEX_unlock_write(lock);
-  return ctx != NULL;
-}
-
-int BN_to_montgomery(BIGNUM *ret, const BIGNUM *a, const BN_MONT_CTX *mont,
-                     BN_CTX *ctx) {
-  return BN_mod_mul_montgomery(ret, a, &mont->RR, mont, ctx);
-}
-
 static int bn_from_montgomery_in_place(BN_ULONG *r, size_t num_r, BN_ULONG *a,
-                                       size_t num_a, const BN_MONT_CTX *mont) {
-  const BN_ULONG *n = mont->N.d;
-  size_t num_n = mont->N.top;
+                                       size_t num_a, const BN_ULONG *n,
+                                       size_t num_n,
+                                       const BN_ULONG n0_[BN_MONT_CTX_N0_LIMBS])
+{
   if (num_r != num_n || num_a != 2 * num_n) {
-    OPENSSL_PUT_ERROR(BN, ERR_R_SHOULD_NOT_HAVE_BEEN_CALLED);
-    return 0;
-  }
-
->>>>>>> a01aa9aa
+    return 0;
+  }
+
   // Add multiples of |n| to |r| until R = 2^(nl * BN_BITS2) divides it. On
   // input, we had |r| < |n| * R, so now |r| < 2 * |n| * R. Note that |r|
   // includes |carry| which is stored separately.
-  BN_ULONG n0 = mont->n0[0];
+  BN_ULONG n0 = n0_[0];
   BN_ULONG carry = 0;
-<<<<<<< HEAD
-  for (int i = 0; i < nl; i++, rp++) {
-    BN_ULONG v = GFp_bn_mul_add_words(rp, np, nl, rp[0] * n0);
-    v += carry + rp[nl];
-    carry |= (v != rp[nl]);
-    carry &= (v <= rp[nl]);
-    rp[nl] = v;
-  }
-
-  if (!GFp_bn_wexpand(ret, nl)) {
-    return 0;
-  }
-  ret->top = nl;
-
-  rp = ret->d;
-
-  // Shift |nl| words to divide by R. We have |ap| < 2 * |n|. Note that |ap|
-=======
   for (size_t i = 0; i < num_n; i++) {
-    BN_ULONG v = bn_mul_add_words(a + i, n, num_n, a[i] * n0);
+    BN_ULONG v = GFp_bn_mul_add_words(a + i, n, num_n, a[i] * n0);
     v += carry + a[i + num_n];
     carry |= (v != a[i + num_n]);
     carry &= (v <= a[i + num_n]);
@@ -224,7 +150,6 @@
   }
 
   // Shift |num_n| words to divide by R. We have |a| < 2 * |n|. Note that |a|
->>>>>>> a01aa9aa
   // includes |carry| which is stored separately.
   a += num_n;
 
@@ -232,17 +157,10 @@
   // Subtract |n| and select the answer in constant time.
   OPENSSL_COMPILE_ASSERT(sizeof(BN_ULONG) <= sizeof(crypto_word_t),
                          crypto_word_t_too_small);
-<<<<<<< HEAD
-  BN_ULONG v = GFp_bn_sub_words(rp, ap, np, nl) - carry;
-  // |v| is one if |ap| - |np| underflowed or zero if it did not. Note |v|
-  // cannot be -1. That would imply the subtraction did not fit in |nl| words,
-  // and we know at most one subtraction is needed.
-=======
-  BN_ULONG v = bn_sub_words(r, a, n, num_n) - carry;
+  BN_ULONG v = GFp_bn_sub_words(r, a, n, num_n) - carry;
   // |v| is one if |a| - |n| underflowed or zero if it did not. Note |v| cannot
   // be -1. That would imply the subtraction did not fit in |num_n| words, and
   // we know at most one subtraction is needed.
->>>>>>> a01aa9aa
   v = 0u - v;
   for (size_t i = 0; i < num_n; i++) {
     r[i] = constant_time_select_w(v, a[i], r[i]);
@@ -251,39 +169,32 @@
   return 1;
 }
 
-static int BN_from_montgomery_word(BIGNUM *ret, BIGNUM *r,
-                                   const BN_MONT_CTX *mont) {
-  const BIGNUM *n = &mont->N;
+int GFp_BN_from_montgomery_word(BIGNUM *ret, BIGNUM *r, const BIGNUM *n,
+                                const BN_ULONG n0_[BN_MONT_CTX_N0_LIMBS])
+{
   if (n->top == 0) {
     ret->top = 0;
     return 1;
   }
 
-<<<<<<< HEAD
+  int max = (2 * n->top);  // carry is stored separately
+  if (!GFp_bn_wexpand(r, max) ||
+      !GFp_bn_wexpand(ret, n->top)) {
+    return 0;
+  }
+  // Clear the top words of |r|.
+  if (max > r->top) {
+    memset(r->d + r->top, 0, (max - r->top) * sizeof(BN_ULONG));
+  }
+  r->top = max;
+  ret->top = n->top;
+
+  if (!bn_from_montgomery_in_place(ret->d, ret->top, r->d, r->top, n->d, n->top, n0_)) {
+    return 0;
+  }
+
   GFp_bn_correct_top(r);
   GFp_bn_correct_top(ret);
-
-=======
-  int max = (2 * n->top);  // carry is stored separately
-  if (!bn_wexpand(r, max) ||
-      !bn_wexpand(ret, n->top)) {
-    return 0;
-  }
-  // Clear the top words of |r|.
-  if (max > r->top) {
-    OPENSSL_memset(r->d + r->top, 0, (max - r->top) * sizeof(BN_ULONG));
-  }
-  r->top = max;
-  ret->top = n->top;
-
-  if (!bn_from_montgomery_in_place(ret->d, ret->top, r->d, r->top, mont)) {
-    return 0;
-  }
-  ret->neg = r->neg;
-
-  bn_correct_top(r);
-  bn_correct_top(ret);
->>>>>>> a01aa9aa
   return 1;
 }
 
